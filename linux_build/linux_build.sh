--- conflicted
+++ resolved
@@ -1,58 +1,5 @@
 #!/bin/bash
 
-<<<<<<< HEAD
-# This scrip will build a dev environment for new linux builds. Ubuntu 22X
-# Install anaconda, docker-desktop, and github-desktop
-
-echo "Begin install..."
-sudo apt update && sudo apt upgrade
-
-# Install Visual Studio Code
-log "Install Visual Studio Code..."
-wget -qO- https://packages.microsoft.com/keys/microsoft.asc | gpg --dearmor > packages.microsoft.gpg
-sudo install -o root -g root -m 644 packages.microsoft.gpg /etc/apt/trusted.gpg.d/
-sudo sh -c 'echo "deb [arch=amd64 signed-by=/etc/apt/trusted.gpg.d/packages.microsoft.gpg] https://packages.microsoft.com/repos/vscode stable main" > /etc/apt/sources.list.d/vscode.list'
-sudo apt-get install -y apt-transport-https
-sudo apt-get update
-sudo apt-get install -y code
-
-wget https://repo.anaconda.com/archive/Anaconda3-2020.07-Linux-x86_64.sh
-bash Anaconda3-2020.07-Linux-x86_64.sh
-
-# sudo apt install apt-transport-https ca-certificates curl software-properties-common
-curl -fsSL https://download.docker.com/linux/ubuntu/gpg | sudo gpg --dearmor -o /usr/share/keyrings/docker-archive-keyring.gpg
-
-# echo "deb [arch=$(dpkg --print-architecture) signed-by=/usr/share/keyrings/docker-archive-keyring.gpg] https://download.docker.com/linux/ubuntu $(lsb_release -cs) stable" | sudo tee /etc/apt/sources.list.d/docker.list > /dev/null
-
-# sudo apt update
-# apt-cache policy docker-ce
-# sudo apt install docker-ce
-# sudo systemctl status docker
-
-# sudo curl -L "https://github.com/docker/compose/releases/download/1.29.2/docker-compose-$(uname -s)-$(uname -m)" -o /usr/local/bin/docker-compose
-
-# sudo chmod +x /usr/local/bin/docker-compose
-# docker-compose --version
-
-echo "Install Github Desktop..."
-wget -qO - https://mirror.mwt.me/ghd/gpgkey | sudo tee /etc/apt/trusted.gpg.d/shiftkey-desktop.asc > /dev/null
-
-sudo sh -c 'echo "deb [arch=amd64] https://packagecloud.io/shiftkey/desktop/any/ any main" > /etc/apt/sources.list.d/packagecloud-shiftkey-desktop.list'
-
-sudo sh -c 'echo "deb [arch=amd64] https://mirror.mwt.me/ghd/deb/ any main" > /etc/apt/sources.list.d/packagecloud-shiftkey-desktop.list'
-
-sudo apt update
-sudo apt install github-desktop
-
-echo "Install Chrome..."
-sudo apt install google-chrome-stable
-
-echo "Install Docker Desktop..." 
-sudo apt install gnome-terminal
-
-sudo apt-get update
-sudo apt-get install ca-certificates curl gnupg
-=======
 ##############################################
 # Dev Environment Setup Script
 ##############################################
@@ -68,8 +15,8 @@
 #
 ##############################################
 
-# Update the Anaconda version you want to install
-anaconda_ver="Anaconda3-2021.05-Linux-x86_64.sh"
+echo("Begin install...")
+sudo apt update && sudo apt upgrade
 
 # Update the Docker Desktop version you want to install
 docker_version="docker-desktop-4.21.1-amd64.deb"
@@ -94,8 +41,8 @@
 
 set -e
 
-log "Begin install..."
-sudo apt update && sudo apt upgrade -y
+echo("Install Github Desktop...")
+wget -qO - https://mirror.mwt.me/ghd/gpgkey | sudo tee /etc/apt/trusted.gpg.d/shiftkey-desktop.asc > /dev/null
 
 # Set Anaconda version
 anaconda_installer="$HOME/Downloads/$anaconda_ver"
@@ -121,12 +68,14 @@
 sudo apt install -y "./$chrome_deb_file"
 rm -f "$chrome_deb_file"
 
-# Install Docker Desktop
-log "Install Docker Desktop (Version: $docker_version)..."
-docker_deb_file="$docker_version"
-wget "https://desktop.docker.com/linux/main/amd64/$docker_deb_file"
-sudo apt-get install -y ca-certificates curl gnupg
->>>>>>> d1c89d3e
+echo("Install Chrome...")
+sudo apt install google-chrome-stable
+
+echo("Install Docker Desktop...")
+sudo apt install gnome-terminal
+
+sudo apt-get update
+sudo apt-get install ca-certificates curl gnupg
 sudo install -m 0755 -d /etc/apt/keyrings
 docker_gpg_keyring="/etc/apt/keyrings/docker.gpg"
 curl -fsSL https://download.docker.com/linux/ubuntu/gpg | sudo gpg --dearmor -o "$docker_gpg_keyring"
@@ -136,8 +85,6 @@
 sudo apt-get install -y "./$docker_deb_file"
 rm -f "$docker_deb_file"
 
-<<<<<<< HEAD
-echo "Done!!!"
-=======
 log "Done!!!"
->>>>>>> d1c89d3e
+
+echo(Done!!!)