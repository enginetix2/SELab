--- conflicted
+++ resolved
@@ -72,13 +72,8 @@
     fi
     
     echo "Starting docker-compose..." | tee -a $LOGFILE
-<<<<<<< HEAD
-    docker image rm -f selab-tljh
-    docker-compose up -d --build
-=======
     # docker image rm -f selab
     docker-compose up -d
->>>>>>> 66521ade
     check_status "docker-compose start"
 }
 
@@ -87,17 +82,11 @@
 install_tljh() {
     AUTH_ADMIN=${AUTH_ADMIN:-"admin:admin"}
     echo "Create User: $AUTH_ADMIN" | tee -a $LOGFILE
-<<<<<<< HEAD
-    docker-compose exec tljh bash -c "set -e; \
-        curl -L https://tljh.jupyter.org/bootstrap.py \
-        | sudo python3 - --show-progress-page --admin $AUTH_ADMIN"
-=======
     docker-compose exec tljh bash -c \
         "rm -rf /etc/skel/scratch/scratch && \
         curl -L https://tljh.jupyter.org/bootstrap.py \
         | sudo python3 - --show-progress-page --admin $AUTH_ADMIN --plugin git+https://github.com/kafonek/tljh-shared-directory \
         --user-requirements-txt-url https://raw.githubusercontent.com/avianinc/SELab/test/move_to_main/envs/requirements.txt"
->>>>>>> 66521ade
     check_status "Installed tljh"
 }
 
